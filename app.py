--- conflicted
+++ resolved
@@ -481,162 +481,6 @@
         num_cut_changes = 0
         num_created_shots = 0
         # figure out which shots are new
-<<<<<<< HEAD
-        created_shots = [shot for shot in self._sequence.shots if shot.new_in_shotgun]
-        num_created_shots = len(created_shots)
-
-        # push shot cut changes and version records to shotgun
-        # as a single batch call
-        shotgun_batch_items = []
-        version_path_lookup = {}
-
-        # make sure all shots have their frame in/outs set correctly
-        shotgun_batch_items += self._sequence.compute_shot_cut_changes()
-        num_cut_changes = len(shotgun_batch_items)
-
-        # create versions for all segments
-        self.log_debug("Looping over all shots and segments to submit versions...")
-        for shot in self._sequence.shots:
-            for segment in shot.segments:
-
-                # it is possible that the user has manually cancelled the process, so
-                # it's possible that a segment doesn't have a video export associated
-                # this can happen if for example a user chooses not to overwrite an
-                # existing file on disk.
-                if segment.has_render_export:
-
-                    # compute a version-create Shotgun batch dictionary
-                    sg_version_batch = self._sg_submit_helper.create_version_batch(
-                        shot.context,
-                        segment.render_path,
-                        self._user_comments,
-                        None,
-                        segment.render_aspect_ratio
-                    )
-                    # append to our main batch listing
-                    self.log_debug("Registering version: %s" % pprint.pformat(sg_version_batch))
-                    shotgun_batch_items.append(sg_version_batch)
-
-                    # once the batch has been executed and the versions have been created in Shotgun
-                    # we need to update our segment metadata with the Shotgun version id.
-                    # in order to do that, maintain a lookup dictionary:
-                    path_to_frames = sg_version_batch["data"]["sg_path_to_frames"]
-                    version_path_lookup[path_to_frames] = segment
-
-        # push all new versions and cut changes to Shotgun in a single batch call.
-        sg_data = []
-        if len(shotgun_batch_items) > 0:
-            self.engine.show_busy("Updating Shotgun...", "Registering review and cut data...")
-            try:
-                self.log_debug("Pushing %s Shotgun batch items..." % len(shotgun_batch_items))
-                sg_data = self.shotgun.batch(shotgun_batch_items)
-                self.log_debug("...done")
-            finally:
-                # kill progress indicator
-                self.engine.clear_busy()
-
-        # Update segment metadata with created Shotgun version ids so we can access it later
-        for sg_entity in sg_data:
-            if sg_entity["type"] == "Version":
-                # using our lookup table, find the metadata object
-                segment = version_path_lookup[sg_entity["sg_path_to_frames"]]
-                segment.set_shotgun_version_id(sg_entity["id"])
-
-        # now that we have resolved all cut changes and created versions,
-        # request the creation of a new cut in Shotgun
-        self._sequence.create_cut(self._export_preset.get_cut_type())
-
-        # Now submit a series of backburner jobs to handle the rest of the processing.
-
-        # Submit single backburner job to register publishes
-        # publish records are created for all renders and batch files
-        sg_publishes = []
-
-        self.log_debug("Looping over all shots and segments to submit publishes...")
-        try:
-            try:
-                for shot in self._sequence.shots:
-
-                    # first see if we have a batch file being exported for this shot
-                    if shot.has_batch_export:
-                        self.engine.show_busy("Updating Shotgun...", "Updating Shot %s / Batch Setup" % (shot.name))
-                        sg_batch_data = self._sg_submit_helper.register_batch_publish(
-                            shot.context,
-                            shot.batch_path,
-                            self._user_comments,
-                            shot.batch_version_number
-                        )
-                    else:
-                        sg_batch_data = None
-
-                    for segment in shot.segments:
-                        if segment.has_render_export:
-                            self.engine.show_busy("Updating Shotgun...", "Updating Shot %s / Segment %s" % (shot.name, segment.name))
-                            sg_data = self._sg_submit_helper.register_video_publish(
-                                self._export_preset.get_name(),
-                                shot.context,
-                                segment.render_width,
-                                segment.render_height,
-                                segment.render_path,
-                                self._user_comments,
-                                segment.render_version_number,
-                                is_batch_render=False
-                            )
-
-                            # if the video media is generated in a backburner job, make sure that
-                            # our quicktime job is executed *after* this job has finished
-                            dependencies = segment.backburner_job_id
-
-                            target_entities = [
-                                {
-                                    "type": sg_data["type"],
-                                    "id": sg_data["id"]
-                                }
-                            ]
-                            if segment.has_shotgun_version:
-                                target_entities.append(
-                                    {
-                                        "type": "Version",
-                                        "id": segment.shotgun_version_id
-                                    }
-                                )
-                            if sg_batch_data is not None:
-                                target_entities.append(
-                                    {
-                                        "type": sg_batch_data["type"],
-                                        "id": sg_batch_data["id"]
-                                    }
-                                )
-                                sg_batch_data = None
-
-                            self.engine.thumbnail_generator.generate(
-                                display_name=segment.name,
-                                path=segment.render_path,
-                                dependencies=dependencies,
-                                target_entities=target_entities,
-                                asset_info=segment.flame_data,
-                                favor_preview=self._export_preset.upload_quicktime()
-                            )
-            finally:
-                # The thumbnail generator will bundle request for same paths to
-                # avoid rendering multiple time the same asset. We must call
-                # finalize to actually send the job requests
-                #
-                self.engine.show_busy("Updating Shotgun...", "Updating thumbnails...")
-                self.engine.thumbnail_generator.finalize()
-        finally:
-            self.engine.clear_busy()
-
-        # For each segment, generate a high res quicktime (for local playback in say RV)
-        # Each item will be processed in a separate backburner job.
-        # note that this happens in a separate loop after the upload quicktime loop
-        # to ensure that these tasks happen last.
-        if self._export_preset.highres_quicktime_enabled():
-            try:
-                self.engine.show_busy("Updating Shotgun...", "Generating high-res quicktimes...")
-                self.log_debug("Looping over all shots and segments to generate high-res quicktimes...")
-                for shot in self._sequence.shots:
-=======
         for sequence in self._sequences:
             created_shots = [shot for shot in sequence.shots if shot.new_in_shotgun]
             num_created_shots += len(created_shots)
@@ -704,214 +548,142 @@
 
             # Now submit a series of backburner jobs to handle the rest of the processing.
 
-            # Find out the highest backburner ID so that we can create a dependency later on.
-            # because the various Flame exports may be running in backburner jobs, we need to figure out 
-            # the last backburner job id and create a dependency from our jobs to this job. This is 
-            # because stuff such as thumbnails etc are extracted as part of publishing and other jobs
-            # and we cannot do that before the actual render export has completed.
-            # 
-            # we assume that the highest backburner job id was the last one to run.
-            # and will use this as a dependency for all further processing
-            #
-            max_backburner_id = None
-            for shot in sequence.shots:
-                for segment in shot.segments:
-                    max_backburner_id = max(max_backburner_id, segment.backburner_job_id)
-
-
             # Submit single backburner job to register publishes
             # publish records are created for all renders and batch files
             sg_publishes = []
 
             self.log_debug("Looping over all shots and segments to submit publishes...")
-            for shot in sequence.shots:
-
-                # first see if we have a batch file being exported for this shot
-                if shot.has_batch_export:
-                    sg_publishes.append({
-                        "type": "batch",
-                        "path": shot.batch_path,
-                        "comments": self._user_comments,
-                        "serialized_context": sgtk.context.serialize(shot.context),
-                        "version": shot.batch_version_number
-                    })
-
-                for segment in shot.segments:
-
-                    if segment.has_render_export:
-                        # there is video rendered out for this segment!
-
-                        # check if we should also generate a quicktime.
-                        # In that case, we make a publish for that too at the same time.
-                        quicktime_path = None
-                        if self._export_preset.highres_quicktime_enabled():
-                            quicktime_path = self._export_preset.quicktime_path_from_render_path(
-                                segment.render_path
+            try:
+                try:
+                    for shot in sequence.shots:
+
+                        # first see if we have a batch file being exported for this shot
+                        if shot.has_batch_export:
+                            self.engine.show_busy("Updating Shotgun...", "Updating Shot %s / Batch Setup" % (shot.name))
+                            sg_batch_data = self._sg_submit_helper.register_batch_publish(
+                                shot.context,
+                                shot.batch_path,
+                                self._user_comments,
+                                shot.batch_version_number
                             )
-
-                        sg_publishes.append({
-                            "type": "video",
-                            "width": segment.render_width,
-                            "height": segment.render_height,
-                            "path": segment.render_path,
-                            "quicktime_path": quicktime_path,
-                            "comments": self._user_comments,
-                            "version_id": segment.shotgun_version_id,
-                            "create_shot_thumbnail": shot.new_in_shotgun,
-                            "serialized_context": sgtk.context.serialize(shot.context),
-                            "version": segment.render_version_number
-                        })
-
-            # push all publish requests as a single backburner job
-            args = {
-                "publish_requests": sg_publishes,
-                "export_preset": self._export_preset.get_name()
-            }
-            self.engine.create_local_backburner_job(
-                "Shotgun Publish",
-                "Generates publishes in Shotgun.",
-                max_backburner_id,
-                self,
-                "backburner_register_publishes",
-                args
-            )
-
-            # If no transcoding is happening (either because we are running with it off
-            # or because we are not uploading any quicktimes to Shotgun), explicitly
-            # push thumbnails for versions.
-            if not self._export_preset.upload_quicktime() or self.get_setting("bypass_shotgun_transcoding"):
-
-                # Create a single backburner job to handle this.
-                items = []
-                self.log_debug("Looping over all shots and segments to submit thumbnails...")
-                for shot in sequence.shots:
-                    for segment in shot.segments:
-                        if segment.has_shotgun_version:
-                            # this segment has video and has a version!
-                            item = {
-                                "path": segment.render_path,
-                                "width": segment.render_width,
-                                "height": segment.render_height,
-                                "version_id": segment.shotgun_version_id
-                            }
-                            items.append(item)
-
-                args = {"items": items}
-
-                # kick off backburner job
-                self.engine.create_local_backburner_job(
-                    "Shotgun Thumbnails",
-                    "Generating thumbnails for review versions.",
-                    max_backburner_id,
-                    self,
-                    "backburner_upload_version_thumbnails",
-                    args
-                )
-
-
-            # For each segment, generate and upload a quicktime to Shotgun.
-            # Each item will be processed in a separate backburner job.
-            if self._export_preset.upload_quicktime():
-                self.log_debug("Looping over all shots and segments to submit quicktimes...")
-                for shot in sequence.shots:
-                    for segment in shot.segments:
-                        if segment.has_shotgun_version:
-                            # this segment has video and has a version!
-
-                            # if the video media is generated in a backburner job, make sure that
-                            # our quicktime job is executed *after* this job has finished
-                            run_after_job_id = segment.backburner_job_id
-
-                            args = {
-                                "version_id": segment.shotgun_version_id,
-                                "path": segment.render_path,
-                                "width": segment.render_width,
-                                "height": segment.render_height,
-                                "fps": segment.fps
-                            }
-
-                            self.engine.create_local_backburner_job(
-                                "Shot %s - Shotgun Quicktime Upload" % shot.name,
-                                "Generating quicktimes and uploading to Shotgun.",
-                                run_after_job_id,
-                                self,
-                                "backburner_upload_quicktime",
-                                args
-                            )
+                        else:
+                            sg_batch_data = None
+
+                        for segment in shot.segments:
+                            if segment.has_render_export:
+                                self.engine.show_busy("Updating Shotgun...", "Updating Shot %s / Segment %s" % (shot.name, segment.name))
+                                sg_data = self._sg_submit_helper.register_video_publish(
+                                    self._export_preset.get_name(),
+                                    shot.context,
+                                    segment.render_width,
+                                    segment.render_height,
+                                    segment.render_path,
+                                    self._user_comments,
+                                    segment.render_version_number,
+                                    is_batch_render=False
+                                )
+
+                                # if the video media is generated in a backburner job, make sure that
+                                # our quicktime job is executed *after* this job has finished
+                                dependencies = segment.backburner_job_id
+
+                                target_entities = [
+                                    {
+                                        "type": sg_data["type"],
+                                        "id": sg_data["id"]
+                                    }
+                                ]
+                                if segment.has_shotgun_version:
+                                    target_entities.append(
+                                        {
+                                            "type": "Version",
+                                            "id": segment.shotgun_version_id
+                                        }
+                                    )
+                                if sg_batch_data is not None:
+                                    target_entities.append(
+                                        {
+                                            "type": sg_batch_data["type"],
+                                            "id": sg_batch_data["id"]
+                                        }
+                                    )
+                                    sg_batch_data = None
+
+                                self.engine.thumbnail_generator.generate(
+                                    display_name=segment.name,
+                                    path=segment.render_path,
+                                    dependencies=dependencies,
+                                    target_entities=target_entities,
+                                    asset_info=segment.flame_data,
+                                    favor_preview=self._export_preset.upload_quicktime()
+                                )
+                finally:
+                    # The thumbnail generator will bundle request for same paths to
+                    # avoid rendering multiple time the same asset. We must call
+                    # finalize to actually send the job requests
+                    #
+                    self.engine.show_busy("Updating Shotgun...", "Updating thumbnails...")
+                    self.engine.thumbnail_generator.finalize()
+            finally:
+                self.engine.clear_busy()
 
             # For each segment, generate a high res quicktime (for local playback in say RV)
             # Each item will be processed in a separate backburner job.
             # note that this happens in a separate loop after the upload quicktime loop
             # to ensure that these tasks happen last.
             if self._export_preset.highres_quicktime_enabled():
-                self.log_debug("Looping over all shots and segments to generate high-res quicktimes...")
-                for shot in sequence.shots:
->>>>>>> 907b2de3
-                    for segment in shot.segments:
-                        if segment.has_shotgun_version:
-
-                            # compute quicktime path from frames
-                            quicktime_path = self._export_preset.quicktime_path_from_render_path(
-                                segment.render_path
-                            )
-
-                            # if the video media is generated in a backburner job, make sure that
-                            # our quicktime job is executed *after* this job has finished
-<<<<<<< HEAD
-                            dependencies = segment.backburner_job_id
-=======
-                            run_after_job_id = segment.backburner_job_id
->>>>>>> 907b2de3
-
-                            args = {
-                                "export_preset_name": self._export_preset.get_name(),
-                                "version_id": segment.shotgun_version_id,
-                                "path": segment.render_path,
-                                "quicktime_path": quicktime_path,
-                                "width": segment.render_width,
-                                "height": segment.render_height,
-                                "fps": segment.fps
-                            }
-
-<<<<<<< HEAD
-                            target_entities = [
-                                {
-                                    "type": "Version",
-                                    "id": segment.shotgun_version_id
+                try:
+                    self.engine.show_busy("Updating Shotgun...", "Generating high-res quicktimes...")
+                    self.log_debug("Looping over all shots and segments to generate high-res quicktimes...")
+                    for shot in sequence.shots:
+                        for segment in shot.segments:
+                            if segment.has_shotgun_version:
+
+                                # compute quicktime path from frames
+                                quicktime_path = self._export_preset.quicktime_path_from_render_path(
+                                    segment.render_path
+                                )
+
+                                # if the video media is generated in a backburner job, make sure that
+                                # our quicktime job is executed *after* this job has finished
+                                dependencies = segment.backburner_job_id
+
+                                args = {
+                                    "export_preset_name": self._export_preset.get_name(),
+                                    "version_id": segment.shotgun_version_id,
+                                    "path": segment.render_path,
+                                    "quicktime_path": quicktime_path,
+                                    "width": segment.render_width,
+                                    "height": segment.render_height,
+                                    "fps": segment.fps
                                 }
-                            ]
-
-                            # Generate a movie file that will not be uploaded to
-                            # Shotgun server but instead will be linked using the
-                            # Path to Movie field.
-                            #
-                            self.engine.local_movie_generator.generate(
-                                src_path=segment.render_path,
-                                dst_path=quicktime_path,
-                                display_name=segment.name,
-                                target_entities=target_entities,
-                                asset_info=segment.flame_data,
-                                dependencies=dependencies
-                            )
-            finally:
-                self.engine.clear_busy()
-=======
-                            # kick off backburner job
-                            self.engine.create_local_backburner_job(
-                                "Shot %s - Local Quicktime Render" % shot.name,
-                                "Generating quicktimes for local playback.",
-                                run_after_job_id,
-                                self,
-                                "backburner_generate_local_quicktime",
-                                args
-                            )
-
->>>>>>> 907b2de3
+
+                                target_entities = [
+                                    {
+                                        "type": "Version",
+                                        "id": segment.shotgun_version_id
+                                    }
+                                ]
+
+                                # Generate a movie file that will not be uploaded to
+                                # Shotgun server but instead will be linked using the
+                                # Path to Movie field.
+                                #
+                                self.engine.local_movie_generator.generate(
+                                    src_path=segment.render_path,
+                                    dst_path=quicktime_path,
+                                    display_name=segment.name,
+                                    target_entities=target_entities,
+                                    asset_info=segment.flame_data,
+                                    dependencies=dependencies
+                                )
+                finally:
+                    self.engine.clear_busy()
 
         # now, as a last step, show a summary UI to the user, including a
         # very brief overview of what changes have been carried out.
         comments = "Your export has been pushed to the Backburner queue for processing.<br><br>"
-
+        
         if num_created_shots == 1:
             comments += "- A new Shot was created in Shotgun. <br>"
         elif num_created_shots > 1:
@@ -929,12 +701,9 @@
             dialogs.SubmissionCompleteDialog,
             comments
         )
-<<<<<<< HEAD
-=======
-
-
-
->>>>>>> 907b2de3
+
+
+
 
 
     ##############################################################################################################
@@ -1097,123 +866,6 @@
     # backburner callbacks. These methods are executed as backburner jobs and not inside
     # the main Flame UI. at this point, there is no access to any UI.
 
-<<<<<<< HEAD
-=======
-    def backburner_register_publishes(self, publish_requests, export_preset):
-        """
-        Generate publishes in Shotgun for a list of publish requests.
-        
-        There are two types of data in the publish_requests list:
-        
-        { "type": "batch",
-          "path": "/foo/bar",
-          "comments": "Some user comments",
-          "serialized_context": "xxxxx",
-          "version": 123}
-                                            
-        { "type": "video",
-          "width": 1234,
-          "height": 1234,
-          "path": "/foo/bar",
-          "quicktime_path": "/path/to/quicktime.mov" # optional, may be None
-          "comments": "Some user comments",
-          "create_shot_thumbnail": True
-          "version_id": 121323,               # associate publish with review version
-          "serialized_context": "xxxxx", 
-          "version": 13})
-
-        :param publish_requests: List of things to publish, see above
-        :param export_preset: The export preset associated with the session
-        """
-        self.log_debug("Creating publishes for all export items.")
-
-        for request in publish_requests:
-
-            self.log_debug("Registering %s for %s" % (request["type"], request["path"]))
-            context = sgtk.context.deserialize(request["serialized_context"])
-            
-            if request["type"] == "batch":    
-                self._sg_submit_helper.register_batch_publish(
-                    context,
-                    request["path"],
-                    request["comments"],
-                    request["version"]
-                )
-
-            elif request["type"] == "video":
-                sg_data = self._sg_submit_helper.register_video_publish(
-                    export_preset,
-                    context,
-                    request["width"],
-                    request["height"],
-                    request["path"],
-                    request["quicktime_path"],
-                    request["comments"],
-                    request["version"],
-                    request["create_shot_thumbnail"],
-                    is_batch_render=False
-                )
-
-                if request["version_id"]:
-                    self._sg_submit_helper.update_version_dependencies(
-                        request["version_id"],
-                        sg_data
-                    )
-            
-        self.log_debug("Publish complete!")
-    
-    def backburner_upload_quicktime(self, version_id, path, width, height, fps):
-        """
-        Backburner job. Generates a quicktime and uploads it to Shotgun.
-        
-        :param version_id: Shotgun version id
-        :param path: Path to source media
-        :param width: Width of source
-        :param height: Height of source
-        :param fps: The fps for the source media
-        """
-        self._sg_submit_helper.upload_quicktime(
-            version_id,
-            path,
-            width,
-            height,
-            fps
-        )
-
-    def backburner_generate_local_quicktime(self, export_preset_name, version_id, path, quicktime_path, width, height, fps):
-        """
-        Backburner job. Generates a quicktime suitable for local playback
-        
-        :param export_preset_name: Export preset name associated with this export
-        :param version_id: Shotgun version id
-        :param path: Path to source media
-        :param quicktime_path: The path to the quicktime that should be generated
-        :param width: Width of source
-        :param height: Height of source
-        :param fps: The fps for the source media
-        """
-        self._sg_submit_helper.create_local_quicktime(
-            export_preset_name,
-            version_id,
-            path,
-            quicktime_path,
-            width,
-            height,
-            fps
-        )
-
-    def backburner_upload_version_thumbnails(self, items):
-        """
-        Backburner job. Upload thumbnails for a list of versions.
-
-        Each version is represented by a dictionary with keys path, width, height and version_id, 
-        where the path is a path to an exported Flame item 
-
-        :param items: List of dictionaries. See above
-        """
-        self._sg_submit_helper.upload_version_thumbnails(items)
-
->>>>>>> 907b2de3
     def backburner_process_rendered_batch(self, info, export_preset, serialized_context, comments, send_to_review):
         """
         Backburner job. Takes a newly generated render and processes it for Shotgun:
@@ -1273,15 +925,6 @@
         # Now register the rendered images as a published plate in Shotgun
         full_flame_batch_render_path = os.path.join(info.get("exportPath"), info.get("resolvedPath"))
         
-<<<<<<< HEAD
-=======
-        quicktime_path = None
-        if export_preset_obj.batch_highres_quicktime_enabled() and send_to_review:
-            # note 1: Only if the send to review button is clicked, a quicktime will be generated. 
-            # note 2: at this point we have already validated the path and know it conforms with the toolkit templates.
-            quicktime_path = export_preset_obj.batch_quicktime_path_from_render_path(full_flame_batch_render_path)
-
->>>>>>> 907b2de3
         sg_data = self._sg_submit_helper.register_video_publish(
             export_preset_obj.get_name(),
             context,
@@ -1307,7 +950,6 @@
                 info["aspectRatio"]
             )
 
-<<<<<<< HEAD
             target_entities = [
                 {
                     "type": "Version",
@@ -1325,29 +967,6 @@
                 favor_preview=export_preset_obj.upload_quicktime()
             )
             self.engine.thumbnail_generator.finalize()
-=======
-            # step 2 - See if we should push a thumbnail
-            if not export_preset_obj.upload_quicktime() or self.get_setting("bypass_shotgun_transcoding"):
-                # there will be no transcoding happening on the server so pass a manual thumbnail
-                version_info = {
-                    "version_id": sg_version_data["id"],
-                    "width": info["width"],
-                    "height": info["height"],
-                    "path": full_flame_batch_render_path
-                }
-                self._sg_submit_helper.upload_version_thumbnails([version_info])
-
-            # Step 3 - Generate and upload quicktime
-            if export_preset_obj.upload_quicktime():
-                # and upload a quicktime to Shotgun
-                self._sg_submit_helper.upload_quicktime(
-                    sg_version_data["id"],
-                    full_flame_batch_render_path,
-                    info["width"],
-                    info["height"],
-                    info["fps"]
-                )
->>>>>>> 907b2de3
 
             # Step 3 - Generate high res local quicktime
             if export_preset_obj.batch_highres_quicktime_enabled():
