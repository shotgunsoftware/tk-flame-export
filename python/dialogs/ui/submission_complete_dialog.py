--- conflicted
+++ resolved
@@ -93,15 +93,11 @@
     # setupUi
 
     def retranslateUi(self, SubmissionCompleteDialog):
-<<<<<<< HEAD
-        SubmissionCompleteDialog.setWindowTitle(QCoreApplication.translate("SubmissionCompleteDialog", "ShotGrid Submission Complete", None))
-=======
         SubmissionCompleteDialog.setWindowTitle(
             QCoreApplication.translate(
-                "SubmissionCompleteDialog", "Shotgun Submission Complete", None
+                "SubmissionCompleteDialog", "ShotGrid Submission Complete", None
             )
         )
->>>>>>> 44612459
         self.label.setText("")
         self.label_3.setText(
             QCoreApplication.translate(
