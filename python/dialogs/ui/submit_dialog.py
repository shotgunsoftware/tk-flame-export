--- conflicted
+++ resolved
@@ -91,25 +91,16 @@
     # setupUi
 
     def retranslateUi(self, SubmitDialog):
-<<<<<<< HEAD
-        SubmitDialog.setWindowTitle(QCoreApplication.translate("SubmitDialog", "Submit to ShotGrid", None))
-=======
         SubmitDialog.setWindowTitle(
-            QCoreApplication.translate("SubmitDialog", "Submit to Shotgun", None)
+            QCoreApplication.translate("SubmitDialog", "Submit to ShotGrid", None)
         )
->>>>>>> 44612459
         self.label_2.setText("")
         self.label.setText(
             QCoreApplication.translate("SubmitDialog", "Use Export Preset", None)
         )
         self.cancel.setText(QCoreApplication.translate("SubmitDialog", "Cancel", None))
-<<<<<<< HEAD
-        self.submit.setText(QCoreApplication.translate("SubmitDialog", "Submit to ShotGrid", None))
-    # retranslateUi
-=======
         self.submit.setText(
-            QCoreApplication.translate("SubmitDialog", "Submit to Shotgun", None)
+            QCoreApplication.translate("SubmitDialog", "Submit to ShotGrid", None)
         )
 
-    # retranslateUi
->>>>>>> 44612459
+    # retranslateUi